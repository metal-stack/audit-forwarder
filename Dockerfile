--- conflicted
+++ resolved
@@ -5,11 +5,7 @@
 COPY .git Makefile go.* *.go /work
 RUN make bin/audit-forwarder
 
-<<<<<<< HEAD
-FROM fluent/fluent-bit:1.7.1
-=======
 FROM fluent/fluent-bit:1.7-debug
->>>>>>> c38a5455
 
 COPY --from=builder /work/bin/audit-forwarder /fluent-bit/bin/
 COPY *.conf /fluent-bit/etc/
